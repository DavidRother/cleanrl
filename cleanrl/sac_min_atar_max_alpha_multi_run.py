import os
import random
import time
from dataclasses import dataclass

import gymnasium as gym
import numpy as np
import torch
import torch.nn as nn
import torch.nn.functional as F
import torch.optim as optim
import tyro
import tqdm
from stable_baselines3.common.atari_wrappers import (
    ClipRewardEnv,
    EpisodicLifeEnv,
    FireResetEnv,
    MaxAndSkipEnv,
    NoopResetEnv,
)
from stable_baselines3.common.buffers import ReplayBuffer
from torch.distributions.categorical import Categorical
from torch.utils.tensorboard import SummaryWriter


@dataclass
class Args:
    exp_name: str = os.path.basename(__file__)[:-len(".py")]
    """the name of this experiment"""
    seed: int = 123456
    """seed of the experiment (base seed; each run will use seed + run_index)"""
    torch_deterministic: bool = True
    """if toggled, `torch.backends.cudnn.deterministic=False`"""
    cuda: bool = True
    """if toggled, cuda will be enabled by default"""
    track: bool = False
    """if toggled, this experiment will be tracked with Weights and Biases"""
    wandb_project_name: str = "cleanRL"
    """the wandb's project name"""
    wandb_entity: str = None
    """the entity (team) of wandb's project"""
    capture_video: bool = False
    """whether to capture videos of the agent performances (check out `videos` folder)"""

    # Algorithm specific arguments
<<<<<<< HEAD
    env_id: str = "MinAtar/Seaquest-v1"
=======
    env_id: str = "MinAtar/Asterix-v1"
>>>>>>> 85a2db66
    """the id of the environment"""
    total_timesteps: int = 3000000
    """total timesteps of the experiments"""
    buffer_size: int = int(1e5)
    """the replay memory buffer size"""
    gamma: float = 0.99
    """the discount factor gamma"""
    tau: float = 1.0
    """target smoothing coefficient (default: 1)"""
    batch_size: int = 64
    """the batch size of sample from the replay memory"""
    learning_starts: int = 2e4
    """timestep to start learning"""
    policy_lr: float = 3e-4
    """the learning rate of the policy network optimizer"""
    q_lr: float = 3e-4
    """the learning rate of the Q network network optimizer"""
    update_frequency: int = 4
    """the frequency of training updates"""
    target_network_frequency: int = 8000
    """the frequency of updates for the target networks"""
    alpha: float = 0.2
    """Entropy regularization coefficient."""
    autotune: bool = True
    """automatic tuning of the entropy coefficient"""
    target_entropy_scale: float = 0.89
    """coefficient for scaling the autotune entropy target"""
    alpha_eps: float = 2e-2
    """a small epsilon added for adjusting metrics"""


class ChannelFirstWrapper(gym.ObservationWrapper):
    def __init__(self, env):
        super().__init__(env)
        obs_shape = self.observation_space.shape
        assert len(obs_shape) == 3, "Expected 3D observation (H, W, C)"
        c, h, w = obs_shape[2], obs_shape[0], obs_shape[1]
        self.observation_space = gym.spaces.Box(
            low=0.0,
            high=1.0,
            shape=(c, h, w),
            dtype=self.observation_space.dtype
        )

    def observation(self, observation: np.ndarray) -> np.ndarray:
        return np.transpose(observation, (2, 0, 1))


def make_env(env_id, seed, idx, capture_video, run_name):
    def thunk():
        if capture_video and idx == 0:
            env = gym.make(env_id, render_mode="rgb_array")
            env = gym.wrappers.RecordVideo(env, f"videos/{run_name}")
        else:
            env = gym.make(env_id)
        env = gym.wrappers.RecordEpisodeStatistics(env)
        env = ChannelFirstWrapper(env)
        # Uncomment the following wrappers if desired:
        # env = NoopResetEnv(env, noop_max=30)
        # env = MaxAndSkipEnv(env, skip=4)
        # env = EpisodicLifeEnv(env)
        # if "FIRE" in env.unwrapped.get_action_meanings():
        #     env = FireResetEnv(env)
        env = ClipRewardEnv(env)
        # env = gym.wrappers.ResizeObservation(env, (84, 84))
        # env = gym.wrappers.GrayScaleObservation(env)
        # env = gym.wrappers.FrameStack(env, 4)

        env.action_space.seed(seed)
        return env

    return thunk


def layer_init(layer, bias_const=0.0):
    nn.init.kaiming_normal_(layer.weight)
    torch.nn.init.constant_(layer.bias, bias_const)
    return layer


# ALGO LOGIC: initialize agent here:
class SoftQNetwork(nn.Module):
    def __init__(self, envs):
        super().__init__()
        obs_shape = envs.single_observation_space.shape
        self.conv = nn.Sequential(
            layer_init(nn.Conv2d(obs_shape[0], 16, kernel_size=3, stride=1)),
            nn.Flatten(),
        )

        with torch.inference_mode():
            output_dim = self.conv(torch.zeros(1, *obs_shape)).shape[1]

        self.fc1 = layer_init(nn.Linear(output_dim, 128))
        self.fc_q = layer_init(nn.Linear(128, envs.single_action_space.n))

    def forward(self, x):
        x = torch.as_tensor(x, dtype=torch.float32, device=device)
        x = F.relu(self.conv(x))
        x = F.relu(self.fc1(x))
        q_vals = self.fc_q(x)
        return q_vals


class Actor(nn.Module):
    def __init__(self, envs):
        super().__init__()
        obs_shape = envs.single_observation_space.shape
        self.conv = nn.Sequential(
            layer_init(nn.Conv2d(obs_shape[0], 16, kernel_size=3, stride=1)),
            nn.Flatten(),
        )

        with torch.inference_mode():
            output_dim = self.conv(torch.zeros(1, *obs_shape)).shape[1]

        self.fc1 = layer_init(nn.Linear(output_dim, 128))
        self.fc_logits = layer_init(nn.Linear(128, envs.single_action_space.n))

    def forward(self, x):
        x = torch.as_tensor(x, dtype=torch.float32, device=device)
        x = F.relu(self.conv(x))
        x = F.relu(self.fc1(x))
        logits = self.fc_logits(x)
        return logits

    def get_action(self, x):
        logits = self(x)
        policy_dist = Categorical(logits=logits)
        action = policy_dist.sample()
        # Action probabilities for calculating the adapted soft-Q loss
        action_probs = policy_dist.probs
        log_prob = F.log_softmax(logits, dim=1)
        return action, log_prob, action_probs


if __name__ == "__main__":
    import stable_baselines3 as sb3

    if sb3.__version__ < "2.0":
        raise ValueError(
            """Ongoing migration: run the following command to install the new dependencies:

poetry run pip install "stable_baselines3==2.0.0a1" "gymnasium[atari,accept-rom-license]==0.28.1"  "ale-py==0.8.1" 
"""
        )
    args = tyro.cli(Args)

    # Create one shared TensorBoard writer that will log all runs into the same folder.
    writer = SummaryWriter(f"runs/{args.env_id}__{args.exp_name}")
    # You can also add the hyperparameters text once (they remain common across runs)
    writer.add_text(
        "global_hyperparameters",
        "|param|value|\n|-|-|\n%s" % ("\n".join([f"|{key}|{value}|" for key, value in vars(args).items()])),
        global_step=0,
    )

    # Device remains the same for all runs.
    device = torch.device("cuda" if torch.cuda.is_available() and args.cuda else "cpu")

    # Outer loop: run training 5 times with different seeds.
    for run_idx in range(5):
        # Update the seed for the current run
        current_seed = args.seed + run_idx
        run_prefix = f"seed_{current_seed}"
        run_name = f"{args.env_id}__{args.exp_name}__{run_prefix}__{int(time.time())}"
        print(f"Starting run: {run_prefix}")

        # (Re)seed randomness for current run
        random.seed(current_seed)
        np.random.seed(current_seed)
        torch.manual_seed(current_seed)
        torch.backends.cudnn.deterministic = args.torch_deterministic

        # Optional: If tracking with wandb, initialize a new run.
        if args.track:
            import wandb

            wandb.init(
                project=args.wandb_project_name,
                entity=args.wandb_entity,
                sync_tensorboard=True,
                config=vars(args),
                name=run_name,
                monitor_gym=True,
                save_code=True,
            )

        # Set up the vectorized environment.
        envs = gym.vector.SyncVectorEnv(
            [make_env(args.env_id, current_seed, 0, args.capture_video, run_name)]
        )
        assert isinstance(envs.single_action_space, gym.spaces.Discrete), "only discrete action space is supported"

        # Initialize networks and optimizers.
        actor = Actor(envs).to(device)
        qf1 = SoftQNetwork(envs).to(device)
        qf2 = SoftQNetwork(envs).to(device)
        qf1_target = SoftQNetwork(envs).to(device)
        qf2_target = SoftQNetwork(envs).to(device)
        qf1_target.load_state_dict(qf1.state_dict())
        qf2_target.load_state_dict(qf2.state_dict())

        q_optimizer = optim.Adam(list(qf1.parameters()) + list(qf2.parameters()), lr=args.q_lr, eps=1e-4)
        actor_optimizer = optim.Adam(list(actor.parameters()), lr=args.policy_lr, eps=1e-4)

        # Automatic entropy tuning
        if args.autotune:
            target_entropy = -args.target_entropy_scale * torch.log(1 / torch.tensor(envs.single_action_space.n))
            log_alpha = torch.zeros(1, requires_grad=True, device=device)
            alpha = log_alpha.exp().item()
            a_optimizer = optim.Adam([log_alpha], lr=args.q_lr, eps=1e-4)
        else:
            alpha = args.alpha

        rb = ReplayBuffer(
            args.buffer_size,
            envs.single_observation_space,
            envs.single_action_space,
            device,
            handle_timeout_termination=False,
        )
        start_time = time.time()

        progress_bar = tqdm.trange(args.total_timesteps, desc=f"Training {run_prefix}", dynamic_ncols=True)
        latest_return = None
        episode_returns = []
        episodic_lengths = []
        avg_return_normalised = alpha

        lowest_return = np.inf

        alpha_eps = args.alpha_eps

        obs, _ = envs.reset(seed=current_seed)
        for global_step in progress_bar:
            # Action selection
            if global_step < args.learning_starts:
                actions = np.array([envs.single_action_space.sample() for _ in range(envs.num_envs)])
            else:
                actions, _, _ = actor.get_action(torch.Tensor(obs).to(device))
                actions = actions.detach().cpu().numpy()

            next_obs, rewards, terminations, truncations, infos = envs.step(actions)

            # Log episodic information.
            if "final_info" in infos:
                for info in infos["final_info"]:
                    if "episode" not in info:
                        continue
                    episodic_return = info["episode"]["r"]
                    episodic_length = info["episode"]["l"]
                    latest_return = episodic_return
                    writer.add_scalar(f"{run_prefix}/charts/episodic_return", episodic_return, global_step)
                    writer.add_scalar(f"{run_prefix}/charts/episodic_length", episodic_length, global_step)

                    episode_returns.append(episodic_return)
                    episodic_lengths.append(episodic_length)
                    if len(episode_returns) > 50:
                        episode_returns.pop(0)
                        episodic_lengths.pop(0)
                    avg_return = np.mean(episode_returns)
                    writer.add_scalar(f"{run_prefix}/charts/episodic_return_avg", avg_return, global_step)

                    if episodic_return < lowest_return:
                        lowest_return = episodic_return

                    avg_return_normalised = (avg_return - lowest_return) / np.mean(episodic_lengths)
                    adjusted_metric = avg_return_normalised - alpha
                    writer.add_scalar(f"{run_prefix}/charts/episodic_return_adjusted", adjusted_metric, global_step)
                    writer.add_scalar(f"{run_prefix}/charts/alpha_upper_bound", avg_return_normalised + args.alpha_eps, global_step)
                    break

            # Process replay buffer
            real_next_obs = next_obs.copy()
            for idx, trunc in enumerate(truncations):
                if trunc:
                    real_next_obs[idx] = infos["final_observation"][idx]
            rb.add(obs, real_next_obs, actions, rewards, terminations, infos)
            obs = next_obs

            # Training updates.
            if global_step > args.learning_starts:
                if global_step % args.update_frequency == 0:
                    data = rb.sample(args.batch_size)

                    _, log_pi, action_probs = actor.get_action(data.observations)
                    policy_dist = Categorical(probs=action_probs)
                    entropy = policy_dist.entropy().mean().item()

                    alpha_used = min(alpha, (torch.as_tensor(avg_return_normalised, device=device) + args.alpha_eps) / entropy)
                    with torch.no_grad():
                        _, next_state_log_pi, next_state_action_probs = actor.get_action(data.next_observations)
                        qf1_next_target = qf1_target(data.next_observations)
                        qf2_next_target = qf2_target(data.next_observations)
                        min_qf_next_target = next_state_action_probs * (
                            torch.min(qf1_next_target, qf2_next_target) - alpha_used * next_state_log_pi
                        )
                        min_qf_next_target = min_qf_next_target.sum(dim=1)
                        next_q_value = data.rewards.flatten() + (1 - data.dones.flatten()) * args.gamma * (min_qf_next_target)

                    qf1_values = qf1(data.observations)
                    qf2_values = qf2(data.observations)
                    qf1_a_values = qf1_values.gather(1, data.actions.long()).view(-1)
                    qf2_a_values = qf2_values.gather(1, data.actions.long()).view(-1)
                    qf1_loss = F.mse_loss(qf1_a_values, next_q_value)
                    qf2_loss = F.mse_loss(qf2_a_values, next_q_value)
                    qf_loss = qf1_loss + qf2_loss

                    q_optimizer.zero_grad()
                    qf_loss.backward()
                    q_optimizer.step()

                    with torch.no_grad():
                        qf1_values = qf1(data.observations)
                        qf2_values = qf2(data.observations)
                        min_qf_values = torch.min(qf1_values, qf2_values)
                    actor_loss = (action_probs * ((alpha_used * log_pi) - min_qf_values)).mean()

                    actor_optimizer.zero_grad()
                    actor_loss.backward()
                    actor_optimizer.step()

                    if args.autotune:
                        alpha_loss = (action_probs.detach() * (-log_alpha.exp() * (log_pi + target_entropy).detach())).mean()
                        a_optimizer.zero_grad()
                        alpha_loss.backward()
                        a_optimizer.step()
                        alpha = log_alpha.exp().item()

                # Update the target networks.
                if global_step % args.target_network_frequency == 0:
                    for param, target_param in zip(qf1.parameters(), qf1_target.parameters()):
                        target_param.data.copy_(args.tau * param.data + (1 - args.tau) * target_param.data)
                    for param, target_param in zip(qf2.parameters(), qf2_target.parameters()):
                        target_param.data.copy_(args.tau * param.data + (1 - args.tau) * target_param.data)

                if global_step % 100 == 0:
                    writer.add_scalar(f"{run_prefix}/losses/qf1_values", qf1_a_values.mean().item(), global_step)
                    writer.add_scalar(f"{run_prefix}/losses/qf2_values", qf2_a_values.mean().item(), global_step)
                    writer.add_scalar(f"{run_prefix}/losses/qf1_loss", qf1_loss.item(), global_step)
                    writer.add_scalar(f"{run_prefix}/losses/qf2_loss", qf2_loss.item(), global_step)
                    writer.add_scalar(f"{run_prefix}/losses/qf_loss", qf_loss.item() / 2.0, global_step)
                    writer.add_scalar(f"{run_prefix}/losses/actor_loss", actor_loss.item(), global_step)
                    writer.add_scalar(f"{run_prefix}/losses/alpha", alpha, global_step)
                    writer.add_scalar(f"{run_prefix}/losses/alpha_used", alpha_used, global_step)
                    sps = int(global_step / (time.time() - start_time))
                    writer.add_scalar(f"{run_prefix}/charts/SPS", sps, global_step)
                    writer.add_scalar(f"{run_prefix}/charts/mean_policy_entropy", entropy, global_step)
                    if args.autotune:
                        writer.add_scalar(f"{run_prefix}/losses/alpha_loss", alpha_loss.item(), global_step)

                    progress_bar.set_postfix({
                        "step": global_step,
                        "return": f"{float(latest_return):.2f}" if latest_return is not None else "N/A",
                        "sps": sps
                    })

        # End of training for this run.
        envs.close()

        # Save the final actor model into the TensorBoard folder.
        model_save_path = os.path.join(writer.log_dir, f"final_model_{run_prefix}.pt")
        torch.save(actor.state_dict(), model_save_path)
        print(f"Saved final model for {run_prefix} to {model_save_path}")

    writer.close()<|MERGE_RESOLUTION|>--- conflicted
+++ resolved
@@ -43,11 +43,7 @@
     """whether to capture videos of the agent performances (check out `videos` folder)"""
 
     # Algorithm specific arguments
-<<<<<<< HEAD
-    env_id: str = "MinAtar/Seaquest-v1"
-=======
     env_id: str = "MinAtar/Asterix-v1"
->>>>>>> 85a2db66
     """the id of the environment"""
     total_timesteps: int = 3000000
     """total timesteps of the experiments"""
